[package]
name = "ironbar"
version = "0.15.0"
edition = "2021"
license = "MIT"
description = "Customisable GTK Layer Shell wlroots/sway bar"
repository = "https://github.com/jakestanger/ironbar"
categories = ["gui"]
keywords = ["gtk", "bar", "wayland", "wlroots", "gtk-layer-shell"]

[features]
default = [
    "cli",
    "cairo",
    "clipboard",
    "clock",
    "config+all",
    "focused",
    "http",
    "ipc",
    "launcher",
    "music+all",
    "notifications",
    "sys_info",
    "tray",
    "upower",
    "volume",
    "workspaces+all"
]

cli = ["dep:clap", "ipc"]
ipc = ["dep:serde_json"]

http = ["dep:reqwest"]

"config+all" = [
  "config+json",
  "config+yaml",
  "config+toml",
  "config+corn",
  "config+ron",
]
"config+json" = ["universal-config/json"]
"config+yaml" = ["universal-config/yaml"]
"config+toml" = ["universal-config/toml"]
"config+corn" = ["universal-config/corn"]
"config+ron" = ["universal-config/ron"]

cairo = ["lua-src", "mlua", "cairo-rs"]

clipboard = ["nix"]

clock = ["chrono"]

focused = []

launcher = []

music = ["regex"]
"music+all" = ["music", "music+mpris", "music+mpd"]
"music+mpris" = ["music", "mpris"]
"music+mpd" = ["music", "mpd-utils"]

notifications = ["zbus"]

sys_info = ["sysinfo", "regex"]

tray = ["system-tray"]

upower = ["upower_dbus", "zbus", "futures-lite"]

volume = ["libpulse-binding"]

workspaces = ["futures-lite"]
"workspaces+all" = ["workspaces", "workspaces+sway", "workspaces+hyprland"]
"workspaces+sway" = ["workspaces", "swayipc-async"]
"workspaces+hyprland" = ["workspaces", "hyprland"]

[dependencies]
# core
gtk = "0.18.1"
gtk-layer-shell = "0.8.0"
glib = "0.18.5"
tokio = { version = "1.37.0", features = [
  "macros",
  "rt-multi-thread",
  "time",
  "process",
  "sync",
  "io-util",
  "net",
] }
tracing = "0.1.40"
tracing-subscriber = { version = "0.3.17", features = ["env-filter"] }
tracing-error = { version = "0.2.0" , default-features = false }
tracing-appender = "0.2.3"
strip-ansi-escapes = "0.2.0"
color-eyre = "0.6.3"
serde = { version = "1.0.199", features = ["derive"] }
indexmap = "2.2.6"
dirs = "5.0.1"
walkdir = "2.5.0"
notify = { version = "6.1.1", default-features = false }
wayland-client = "0.31.1"
wayland-protocols-wlr = { version = "0.2.0", features = ["client"] }
smithay-client-toolkit = { version = "0.18.1", default-features = false, features = [
  "calloop",
] }
universal-config = { version = "0.5.0", default_features = false }
ctrlc = "3.4.2"
cfg-if = "1.0.0"

# cli
clap = { version = "4.5.4", optional = true, features = ["derive"] }

# ipc
serde_json = { version = "1.0.116", optional = true }

# http
reqwest = { version = "0.12.4", default_features = false, features = ["default-tls", "http2"], optional = true }

# cairo
lua-src =  {  version = "546.0.2", optional = true }
mlua = { version = "0.9.7", optional = true, features = ["luajit"] }
cairo-rs = { version = "0.18.5", optional = true, features = ["png"] }

# clipboard
nix = { version = "0.27.1", optional = true, features = ["event"] }

# clock
chrono = { version = "0.4.38", optional = true, default_features = false, features = ["clock", "unstable-locales"] }

# music
mpd-utils = { version = "0.2.1", optional = true }
mpris = { version = "2.0.1", optional = true }

# sys_info
sysinfo = { version = "0.29.11", optional = true }

# tray
system-tray = { version = "0.2.0", optional = true }

# upower
upower_dbus = { version = "0.3.2", optional = true }

# volume
libpulse-binding = { version = "2.28.1", optional = true }

# workspaces
swayipc-async = { version = "2.0.1", optional = true }
<<<<<<< HEAD
hyprland = { version = "0.4.0-alpha.1", features = ["silent"], optional = true }
futures-util = { version = "0.3.30", optional = true }
num-traits = "0.2.18"
=======
hyprland = { version = "0.3.13", default_features = false, features = ["listener", "tokio", "silent"], optional = true }
>>>>>>> 1971f3bb

# shared
futures-lite = { version = "2.3.0", optional = true } # workspaces, upower
regex = { version = "1.10.4", default-features = false, features = [
  "std",
], optional = true } # music, sys_info
<<<<<<< HEAD
zbus = { version = "3.15.2", optional = true } # notifications, upower
=======
zbus = { version = "3.15.2", default-features = false, features = ["tokio"], optional = true } # notifications, upower
>>>>>>> 1971f3bb
<|MERGE_RESOLUTION|>--- conflicted
+++ resolved
@@ -148,21 +148,13 @@
 
 # workspaces
 swayipc-async = { version = "2.0.1", optional = true }
-<<<<<<< HEAD
 hyprland = { version = "0.4.0-alpha.1", features = ["silent"], optional = true }
 futures-util = { version = "0.3.30", optional = true }
 num-traits = "0.2.18"
-=======
-hyprland = { version = "0.3.13", default_features = false, features = ["listener", "tokio", "silent"], optional = true }
->>>>>>> 1971f3bb
 
 # shared
 futures-lite = { version = "2.3.0", optional = true } # workspaces, upower
 regex = { version = "1.10.4", default-features = false, features = [
   "std",
 ], optional = true } # music, sys_info
-<<<<<<< HEAD
-zbus = { version = "3.15.2", optional = true } # notifications, upower
-=======
-zbus = { version = "3.15.2", default-features = false, features = ["tokio"], optional = true } # notifications, upower
->>>>>>> 1971f3bb
+zbus = { version = "3.15.2", default-features = false, features = ["tokio"], optional = true } # notifications, upower